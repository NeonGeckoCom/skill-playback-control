--- conflicted
+++ resolved
@@ -197,7 +197,6 @@
                 self.query_replies[message.data["phrase"]].append(message.data)
 
     def _play_query_timeout(self, message):
-<<<<<<< HEAD
         with self.lock:
             # Prevent any late-comers from retriggering this query handler
             search_phrase = message.data["phrase"]
@@ -224,6 +223,7 @@
                     pass
 
                 # invoke best match
+                self.gui.show_page("controls.qml", override_idle=True)
                 self.log.info("Playing with: {}".format(best["skill_id"]))
                 self.bus.emit(Message('play:start',
                                       data={"skill_id": best["skill_id"],
@@ -236,39 +236,6 @@
             else:
                 self.log.info("   No matches")
                 self.speak_dialog("cant.play", data={"phrase": search_phrase})
-=======
-        # Prevent any late-comers from retriggering this query handler
-        search_phrase = message.data["phrase"]
-        self.query_extensions[search_phrase] = []
-        self.enclosure.mouth_reset()
-
-        # Look at any replies that arrived before the timeout
-        # Find response(s) with the highest confidence
-        best = None
-        ties = []
-        for handler in self.query_replies[search_phrase]:
-            if not best or handler["conf"] > best["conf"]:
-                best = handler
-                ties = []
-            elif handler["conf"] == best["conf"]:
-                ties.append(handler)
-
-        if best:
-            if ties:
-                # TODO: Ask user to pick between ties or do it automagically
-                pass
-
-            # invoke best match
-            self.gui.show_page("controls.qml", override_idle=True)
-            self.log.info("Playing with: " + str(best["skill_id"]))
-            self.bus.emit(Message('play:start',
-                                  data={"skill_id": best["skill_id"],
-                                        "phrase": search_phrase,
-                                        "callback_data":
-                                        best.get("callback_data")}))
-        else:
-            self.speak_dialog("cant.play", data={"phrase": search_phrase})
->>>>>>> ca97e880
 
             if search_phrase in self.query_replies:
                 del self.query_replies[search_phrase]
